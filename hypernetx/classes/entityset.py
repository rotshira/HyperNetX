--- conflicted
+++ resolved
@@ -3,17 +3,9 @@
 import copy
 import warnings
 from ast import literal_eval
-<<<<<<< HEAD
-from collections import OrderedDict
-from collections.abc import Iterable, Sequence
-from typing import Mapping, Hashable
-from typing import Optional, Any, TypeVar, Union
-from pprint import pformat
-=======
 from collections import OrderedDict, defaultdict
 from collections.abc import Hashable, Mapping, Sequence, Iterable
 from typing import Union, TypeVar, Optional, Any
->>>>>>> b84a9b5b
 
 import numpy as np
 import pandas as pd
