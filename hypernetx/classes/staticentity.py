import warnings
from hypernetx import *
import pandas as pd
from pandas.api.types import CategoricalDtype
import numpy as np
from collections import defaultdict, OrderedDict, UserList
from collections.abc import Hashable
from scipy.sparse import csr_matrix
from hypernetx.classes.helpers import *


class StaticEntity(object):
    """
    A new Entity object using pandas.DataFrame as the base data structure

    TODO: allow addition of rows of data from dict of lists or lists of lists
    TODO: allow removal of rows of data

    Parameters
    ----------
    entity: pandas.DataFrame, dict of lists or sets, list of lists or sets
        If a pandas.DataFrame with N columns, represents N-dimensonal entity data,
        Otherwise, a dict or list represents 2-dimensional entity data
    data : 2d numpy.ndarray
        A sparse representation of an N-dimensional incidence tensor with M nonzero
        cells as an M x N matrix of tensor indices.
    static : bool, default=True
        If True, data may not be altered, and the state dict will never be cleared
        If False, rows may be added to and removed from data, and updates will clear the
        state dict
    labels : OrderedDict of lists, optional
        User defined labels corresponding to integers in data, ignored if data=None
    uid : Hashable, optional
    weights : array-like or Hashable, optional
        User specified cell weights corresponding to data,
        If array-like, length must equal number of rows in data.
        If Hashable, must be the name of a column in data.
        Otherwise, weight for all rows is assumed to be 1.
    aggregateby : str, optional, default='sum'
        Method to aggregate cell weights of duplicate rows of data.
        If None, duplicate rows will be dropped without aggregating cell weights

    Attributes
    ----------
    uid: Hashable
    static: bool
    dataframe: pandas.DataFrame
    data_cols: list of Hashables
    cell_weight_col: Hashable
    dimsize: int
    state_dict: dict
        The state_dict holds all attributes that must be recomputed when the data is
        updated. The values for these attributes will be computed as needed if they do
        not already exist in the state_dict.

        data : numpy.ndarray
            sparse tensor indices for incidence tensor
        labels: dict of lists
            labels corresponding to integers in sparse tensor indices given by data
        cell_weights: dict
            keys are rows of labeled data as tuples, values are cell weight of the row
        dimensions: tuple of ints
            tuple of number of unique labels in each column/dimension of the data
        uidset: dict of sets
            keys are columns of the dataframe, values are the set of unique labeled
            values in the column
        elements: defaultdict of nested dicts
            top level keys are column names, elements[col1][col2] holds the elements
            by level dict with col1 as level 1 and col2 as level 2 (keys are unique
            values of col1, values are list of unique values of col2 that appear in a
            row of data with the col1 value key)

    """

    def __init__(
        self,
        entity=None,
        data=None,
        static=True,
        labels=None,
        uid=None,
        weights=None,
        aggregateby="sum",
    ):
        # set unique identifier
        self._uid = uid
<<<<<<< HEAD
        # self._properties = {}

=======
        self._properties = {}
>>>>>>> 59e16f78
        # if static, the original data cannot be altered
        # the state dict stores all computed values that may need to be updated if the
        # data is altered - the dict will be cleared when data is added or removed
        self._static = static
        self._state_dict = {}

        # entity data is stored in a DataFrame for basic access without the need for
        # any label encoding lookups
        if isinstance(entity, pd.DataFrame):
            self._dataframe = entity.copy()

        # if the entity data is passed as a dict of lists or a list of lists, we convert
        # it to a 2-column dataframe by exploding each list to cover one row per element
        # for a dict of lists, the first level/column will be filled in with dict keys
        # for a list of N lists, 0,1,...,N will be used to fill the first level/column
        elif isinstance(entity, (dict, list)):
            # convert dict of lists to 2-column dataframe
            entity = pd.Series(entity).explode()
            self._dataframe = pd.DataFrame({0: entity.index, 1: entity.values})

        # if a 2d numpy ndarray is passed, store it as both a DataFrame and an ndarray
        # in the state dict
        elif isinstance(data, np.ndarray) and data.ndim == 2:
            self._state_dict["data"] = data
            self._dataframe = pd.DataFrame(data)
            # if a dict of labels was passed, use keys as column names in the DataFrame,
            # translate the dataframe, and store the dict of labels in the state dict
            if isinstance(labels, dict) and len(labels) == len(self._dataframe.columns):
                self._dataframe.columns = labels.keys()
                self._state_dict["labels"] = labels

                for col in self._dataframe:
                    self._dataframe[col] = pd.Categorical.from_codes(
                        self._dataframe[col], categories=labels[col]
                    )

        # create an empty Entity
        # TODO: clean this up to be less hacky?
        else:
            self._dataframe = pd.DataFrame()
            self._data_cols = []
            self._cell_weight_col = None
            self._dimsize = 0
            return

        # assign a new or existing column of the dataframe to hold cell weights
        self._dataframe, self._cell_weight_col = assign_weights(
            self._dataframe, weights=weights
        )
        # store a list of columns that hold entity data (not properties or weights)
        self._data_cols = list(self._dataframe.columns.drop(self._cell_weight_col))

        # each entity data column represents one dimension of the data
        # (data updates can only add or remove rows, so this isn't stored in state dict)
        self._dimsize = len(self._data_cols)

        # remove duplicate rows and aggregate cell weights as needed
        self._dataframe, _ = remove_row_duplicates(
            self._dataframe,
            self._data_cols,
            weights=self._cell_weight_col,
            aggregateby=aggregateby,
        )

        # set the dtype of entity data columns to categorical (simplifies encoding, etc.)
        self._dataframe[self._data_cols] = self._dataframe[self._data_cols].astype(
            "category"
        )

    @property
    def data(self):
        if "data" not in self._state_dict:
            if self.empty:
                self._state_dict["data"] = np.zeros((0, 0), dtype=int)
            else:
                # assumes dtype of data cols is categorical and dataframe not altered
                self._state_dict["data"] = (
                    self._dataframe[self._data_cols]
                    .apply(lambda x: x.cat.codes)
                    .to_numpy()
                )

        return self._state_dict["data"]

    @property
    def labels(self):
        if "labels" not in self._state_dict:
            # assumes dtype of data cols is categorical and dataframe not altered
            self._state_dict["labels"] = {
                col: self._dataframe[col].cat.categories.to_list()
                for col in self._data_cols
            }

        return self._state_dict["labels"]

    @property
    def cell_weights(self):
        if "cell_weights" not in self._state_dict:
            if self.empty:
                self._state_dict["cell_weights"] = {}
            else:
                self._state_dict["cell_weights"] = self._dataframe.set_index(
                    self._data_cols
                )[self._cell_weight_col].to_dict()

        return self._state_dict["cell_weights"]

    @property
    def dimensions(self):
        if "dimensions" not in self._state_dict:
            if self.empty:
                self._state_dict["dimensions"] = tuple()
            else:
                self._state_dict["dimensions"] = tuple(
                    self._dataframe[self._data_cols].nunique()
                )

        return self._state_dict["dimensions"]

    @property
    def dimsize(self):
        return self._dimsize

    @property
    def properties(self):
        return self._properties

    @property
    def uid(self):
        return self._uid

    @property
    def uidset(self):
        return self.uidset_by_level(0)

    @property
    def children(self):
        return self.uidset_by_level(1)

    def uidset_by_level(self, level):
        col = self._data_cols[level]
        return self.uidset_by_column(col)

    def uidset_by_column(self, column):
        if "uidset" not in self._state_dict:
            self._state_dict["uidset"] = {}
        if column not in self._state_dict["uidset"]:
            self._state_dict["uidset"][column] = set(
                self._dataframe[column].dropna().unique()
            )

        return self._state_dict["uidset"][column]

    @property
    def elements(self):
        if self._dimsize == 1:
            return {k: UserList() for k in self.uidset}

        return self.elements_by_level(0, 1)

    @property
    def incidence_dict(self):
        return self.elements

    @property
    def memberships(self):
        return self.elements_by_level(1, 0)

    def elements_by_level(self, level1, level2):
        col1 = self._data_cols[level1]
        col2 = self._data_cols[level2]
        return self.elements_by_column(col1, col2)

    def elements_by_column(self, col1, col2):
        if "elements" not in self._state_dict:
            self._state_dict["elements"] = defaultdict(dict)
        if col2 not in self._state_dict["elements"][col1]:
            elements = self._dataframe.groupby(col1)[col2].unique()
            self._state_dict["elements"][col1][col2] = elements.apply(
                UserList
            ).to_dict()

        return self._state_dict["elements"][col1][col2]

    @property
    def dataframe(self):
        return self._dataframe

    @property
    def isstatic(self):
        return self._static

    def size(self, level=0):
        return self.dimensions[level]

    @property
    def empty(self):
        return self._dimsize == 0

    def is_empty(self, level=0):
        return self.empty or self.size(level) == 0

    def __len__(self):
        return self.dimensions[0]

    def __contains__(self, item):
        for labels in self.labels.values():
            if item in labels: 
                return True
        return False

    def __getitem__(self, item):
        return self.elements[item]

    def __iter__(self):
        return iter(self.elements)

    def __call__(self, label_index=0):
        return iter(self.labels[self._data_cols[label_index]])

    def __repr__(self):
        return (
            self.__class__.__name__
            + f"({self._uid},{list(self.uidset)},{self.properties})"
        )

    def index(self, column, value=None):
        if "keyindex" not in self._state_dict:
            self._state_dict["keyindex"] = {}
        if column not in self._state_dict["keyindex"]:
            self._state_dict["keyindex"][column] = self._dataframe[
                self._data_cols
            ].columns.get_loc(column)

        if value is None:
            return self._state_dict["keyindex"][column]

        if "index" not in self._state_dict:
            self._state_dict["index"] = defaultdict(dict)
        if value not in self._state_dict["index"][column]:
            self._state_dict["index"][column][value] = self._dataframe[
                column
            ].cat.categories.get_loc(value)

        return (
            self._state_dict["keyindex"][column],
            self._state_dict["index"][column][value],
        )

    def indices(self, column, values):
        if isinstance(values, Hashable):
            values = [values]

        if "index" not in self._state_dict:
            self._state_dict["index"] = defaultdict(dict)
        for v in values:
            if v not in self._state_dict["index"][column]:
                self._state_dict["index"][column][v] = self._dataframe[
                    column
                ].cat.categories.get_loc(v)

        return [self._state_dict["index"][column][v] for v in values]

    def translate(self, level, index):
        column = self._data_cols[level]

        if isinstance(index, (int, np.integer)):
            return self.labels[column][index]

        return [self.labels[column][i] for i in index]

    def translate_arr(self, coords):
        assert len(coords) == self._dimsize

        translation = []
        for level, index in enumerate(coords):
            translation.append(self.translate(level, index))

        return translation

    def level(self, item, min_level=0, max_level=None, return_index=True):
        if max_level is None or max_level >= self._dimsize:
            max_level = self._dimsize - 1

        columns = self._data_cols[min_level: max_level + 1]
        levels = range(min_level, max_level + 1)

        for col, lev in zip(columns, levels):
            if item in self.labels[col]:
                if return_index:
                    return self.index(col, item)

                return lev

        print(f'"{item}" not found.')
        return None

    def add(self, *args):
        for item in args:
            self.add_element(item)
        return self

    def add_elements_from(self, arg_set):
        for item in arg_set:
            self.add_element(item)
        return self

    def add_element(self, data):
        if isinstance(data, StaticEntity):
            df = data.dataframe
            self.__add_from_dataframe(df)

        if isinstance(data, dict):
            df = pd.DataFrame.from_dict(data)
            self.__add_from_dataframe(df)

        if isinstance(data, pd.DataFrame):
            self.__add_from_dataframe(data)

        return self

# change add_element and add_elements_from to add 
# Point old add_element to new add command 
# look at where state dict should be and potentially move it to Hypergraph (like it was)

# REQUIRE that the data passed in has values for every row
    def __add_from_dataframe(self, df):
        if all(col in df for col in self._data_cols):
            new_data = pd.concat((self._dataframe, df), ignore_index=True)
            new_data[self._cell_weight_col] = new_data[self._cell_weight_col].fillna(1)

            self._dataframe, _ = remove_row_duplicates(
                new_data,
                self._data_cols,
                weights=self._cell_weight_col,
            )
            self._dataframe[self._data_cols] = self._dataframe[self._data_cols].astype(
                "category"
            )
            self._state_dict.clear()
        # else return warning 

    def remove(self, *args):
        for item in args:
            self.remove_element(item)
        return self

    def remove_elements_from(self, arg_set):
        for item in arg_set:
            self.remove_element(item)
        return self

    def remove_element(self, item):
        updated_dataframe = self._dataframe
        
        for column in self._dataframe:
            updated_dataframe = updated_dataframe[updated_dataframe[column] != item]

        self._dataframe, _ = remove_row_duplicates(
            updated_dataframe,
            self._data_cols,
            weights=self._cell_weight_col,
        )
        self._dataframe[self._data_cols] = self._dataframe[self._data_cols].astype(
            "category"
        )        
        self._state_dict.clear()
        for col in self._data_cols:
            self._dataframe[col] = self._dataframe[col].cat.remove_unused_categories()

    def encode(self, data):
        encoded_array = data.apply(lambda x: x.cat.codes).to_numpy()
        return encoded_array

    def incidence_matrix(
        self, level1=0, level2=1, weights=False, aggregateby=None, index=False
    ):
        if self.dimsize < 2:
            warnings.warn("Incidence matrix requires two levels of data.")
            return None

        data_cols = [self._data_cols[level2], self._data_cols[level1]]
        weights = self._cell_weight_col if weights else None

        df, weight_col = remove_row_duplicates(
            self._dataframe,
            data_cols,
            weights=weights,
            aggregateby=aggregateby,
        )

        return csr_matrix(
            (df[weight_col], tuple(df[col].cat.codes for col in data_cols))
        )

    def restrict_to_levels(self, levels, weights=False, aggregateby="sum", **kwargs):
        levels = [lev for lev in levels if lev < self._dimsize]

        if levels:
            cols = [self._data_cols[lev] for lev in levels]

            weights = self._cell_weight_col if weights else None

            if weights:
                cols.append(weights)

            entity = self._dataframe[cols]

            kwargs.update(entity=entity, weights=weights, aggregateby=aggregateby)

        return self.__class__(**kwargs)

    def restrict_to_indices(self, indices, level=0, **kwargs):
        column = self._dataframe[self._data_cols[level]]
        values = column.cat.categories[list(indices)]
        entity = self._dataframe.loc[column.isin(values)]
        for col in self._data_cols:
            entity[col] = entity[col].cat.remove_unused_categories()
        return self.__class__(entity=entity, **kwargs)

    def _create_properties(self, props):
        levels = [self.level(item,return_index=False) for item in props]
        levels_items = [(lev, item) for lev, item in zip(levels,props) if lev is not None]
        index = pd.MultiIndex.from_tuples(levels_items, names=('level','item'))
        data = [props[item] for _,item in index]
        return pd.DataFrame(index=index, data={'properties':data})

    def assign_properties(self, props):
        properties = self._create_properties(props)

        if hasattr(self, 'properties'):
            update = self.properties.index.intersection(properties.index)
            for idx in update:
                self.properties.properties[idx].update(properties.properties[idx])
            new_properties = properties[~properties.index.isin(update)]
            properties = pd.concat((self.properties, new_properties))

        self._properties = properties




<|MERGE_RESOLUTION|>--- conflicted
+++ resolved
@@ -84,12 +84,8 @@
     ):
         # set unique identifier
         self._uid = uid
-<<<<<<< HEAD
         # self._properties = {}
 
-=======
-        self._properties = {}
->>>>>>> 59e16f78
         # if static, the original data cannot be altered
         # the state dict stores all computed values that may need to be updated if the
         # data is altered - the dict will be cleared when data is added or removed
