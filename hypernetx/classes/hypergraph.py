# Copyright © 2018 Battelle Memorial Institute
# All rights reserved.
from __future__ import annotations

import warnings

warnings.filterwarnings("default", category=DeprecationWarning)

from copy import deepcopy
from collections import defaultdict
from collections.abc import Sequence, Iterable
from typing import Optional, Any, TypeVar, Union, Mapping, Hashable

import networkx as nx
import numpy as np
import pandas as pd
from networkx.algorithms import bipartite
from scipy.sparse import coo_matrix, csr_matrix

from hypernetx.classes import EntitySet, EntitySet
from hypernetx.exception import HyperNetXError
from hypernetx.utils.decorators import warn_nwhy
from hypernetx.classes.helpers import merge_nested_dicts, dict_depth

__all__ = ["Hypergraph"]

T = TypeVar("T", bound=Union[str, int])


class Hypergraph:
    """
    Parameters
    ----------

    setsystem : (optional) dict of iterables, dict of dicts,iterable of iterables,
        pandas.DataFrame, numpy.ndarray, default = None
        See SetSystem above for additional setsystem requirements.

    edge_col : (optional) str | int, default = 0
        column index (or name) in pandas.dataframe or numpy.ndarray,
        used for (hyper)edge ids. Will be used to reference edgeids for
        all set systems.

    node_col : (optional) str | int, default = 1
        column index (or name) in pandas.dataframe or numpy.ndarray,
        used for node ids. Will be used to reference nodeids for all set systems.

    cell_weight_col : (optional) str | int, default = None
        column index (or name) in pandas.dataframe or numpy.ndarray used for
        referencing cell weights. For a dict of dicts references key in cell
        property dicts.

    cell_weights : (optional) Sequence[float,int] | int |  float , default = 1.0
        User specified cell_weights or default cell weight.
        Sequential values are only used if setsystem is a
        dataframe or ndarray in which case the sequence must
        have the same length and order as these objects.
        Sequential values are ignored for dataframes if cell_weight_col is already
        a column in the data frame.
        If cell_weights is assigned a single value
        then it will be used as default for missing values or when no cell_weight_col
        is given.

    cell_properties : (optional) Sequence[int | str] | Mapping[T,Mapping[T,Mapping[str,Any]]],
        default = None
        Column names from pd.DataFrame to use as cell properties
        or a dict assigning cell_property to incidence pairs of edges and
        nodes. Will generate a misc_cell_properties, which may have variable lengths per cell.

    misc_cell_properties : (optional) str | int, default = None
        Column name of dataframe corresponding to a column of variable
        length property dictionaries for the cell. Ignored for other setsystem
        types.

    aggregateby : (optional) str, dict, default = 'first'
        By default duplicate edge,node incidences will be dropped unless
        specified with `aggregateby`.
        See pandas.DataFrame.agg() methods for additional syntax and usage
        information.

    edge_properties : (optional) pd.DataFrame | dict, default = None
        Properties associated with edge ids.
        First column of dataframe or keys of dict link to edge ids in
        setsystem.

    node_properties : (optional) pd.DataFrame | dict, default = None
        Properties associated with node ids.
        First column of dataframe or keys of dict link to node ids in
        setsystem.

    properties : (optional) pd.DataFrame | dict, default = None
        Concatenation/union of edge_properties and node_properties.
        By default, the object id is used and should be the first column of
        the dataframe, or key in the dict. If there are nodes and edges
        with the same ids and different properties then use the edge_properties
        and node_properties keywords.

    misc_properties : (optional) int | str, default = None
        Column of property dataframes with dtype=dict. Intended for variable
        length property dictionaries for the objects.

    edge_weight_prop : (optional) str, default = None,
        Name of property in edge_properties to use for weight.

    node_weight_prop : (optional) str, default = None,
        Name of property in node_properties to use for weight.

    weight_prop : (optional) str, default = None
        Name of property in properties to use for 'weight'

    default_edge_weight : (optional) int | float, default = 1
        Used when edge weight property is missing or undefined.

    default_node_weight : (optional) int | float, default = 1
        Used when node weight property is missing or undefined

    name : (optional) str, default = None
        Name assigned to hypergraph


    ======================
    Hypergraphs in HNX 2.0
    ======================

    An hnx.Hypergraph H = (V,E) references a pair of disjoint sets:
    V = nodes (vertices) and E = (hyper)edges.

    HNX allows for multi-edges by distinguishing edges by
    their identifiers instead of their contents. For example, if
    V = {1,2,3} and E = {e1,e2,e3},
    where e1 = {1,2}, e2 = {1,2}, and e3 = {1,2,3},
    the edges e1 and e2 contain the same set of nodes and yet
    are distinct and are distinguishable within H = (V,E).

    New as of version 2.0, HNX provides methods to easily store and
    access additional metadata such as cell, edge, and node weights.
    Metadata associated with (edge,node) incidences
    are referenced as **cell_properties**.
    Metadata associated with a single edge or node is referenced
    as its **properties**.

    The fundamental object needed to create a hypergraph is a **setsystem**. The
    setsystem defines the many-to-many relationships between edges and nodes in
    the hypergraph. Cell properties for the incidence pairs can be defined within
    the setsystem or in a separate pandas.Dataframe or dict.
    Edge and node properties are defined with a pandas.DataFrame or dict.

    SetSystems
    ----------
    There are five types of setsystems currently accepted by the library.

    1.  **iterable of iterables** : Barebones hypergraph uses Pandas default
        indexing to generate hyperedge ids. Elements must be hashable.: ::

        >>> H = Hypergraph([{1,2},{1,2},{1,2,3}])

    2.  **dictionary of iterables** : the most basic way to express many-to-many
        relationships providing edge ids. The elements of the iterables must be
        hashable): ::

        >>> H = Hypergraph({'e1':[1,2],'e2':[1,2],'e3':[1,2,3]})

    3.  **dictionary of dictionaries**  : allows cell properties to be assigned
        to a specific (edge, node) incidence. This is particularly useful when
        there are variable length dictionaries assigned to each pair: ::

        >>> d = {'e1':{ 1: {'w':0.5, 'name': 'related_to'},
        >>>             2: {'w':0.1, 'name': 'related_to',
        >>>                 'startdate': '05.13.2020'}},
        >>>      'e2':{ 1: {'w':0.52, 'name': 'owned_by'},
        >>>             2: {'w':0.2}},
        >>>      'e3':{ 1: {'w':0.5, 'name': 'related_to'},
        >>>             2: {'w':0.2, 'name': 'owner_of'},
        >>>             3: {'w':1, 'type': 'relationship'}}

        >>> H = Hypergraph(d, cell_weight_col='w')

    4.  **pandas.DataFrame** For large datasets and for datasets with cell
        properties it is most efficient to construct a hypergraph directly from
        a pandas.DataFrame. Incidence pairs are in the first two columns.
        Cell properties shared by all incidence pairs can be placed in their own
        column of the dataframe. Variable length dictionaries of cell properties
        particular to only some of the incidence pairs may be placed in a single
        column of the dataframe. Representing the data above as a dataframe df:

        +-----------+-----------+-----------+-----------------------------------+
        |   col1    |   col2    |   w       |  col3                             |
        +-----------+-----------+-----------+-----------------------------------+
        |   e1      |   1       |   0.5     | {'name':'related_to'}             |
        +-----------+-----------+-----------+-----------------------------------+
        |   e1      |   2       |   0.1     | {"name":"related_to",             |
        |           |           |           |  "startdate":"05.13.2020"}        |
        +-----------+-----------+-----------+-----------------------------------+
        |   e2      |   1       |   0.52    | {"name":"owned_by"}               |
        +-----------+-----------+-----------+-----------------------------------+
        |   e2      |   2       |   0.2     |                                   |
        +-----------+-----------+-----------+-----------------------------------+
        |   ...     |   ...     |   ...     | {...}                             |
        +-----------+-----------+-----------+-----------------------------------+

        The first row of the dataframe is used to reference each column. ::

        >>> H = Hypergraph(df,edge_col="col1",node_col="col2",
        >>>                 cell_weight_col="w",misc_cell_properties="col3")

    5.  **numpy.ndarray** For homogeneous datasets given in an ndarray a
        pandas dataframe is generated and column names are added from the
        edge_col and node_col arguments. Cell properties containing multiple data
        types are added with a separate dataframe or dict and passed through the
        cell_properties keyword. ::

        >>> arr = np.array([['e1','1'],['e1','2'],
        >>>                 ['e2','1'],['e2','2'],
        >>>                 ['e3','1'],['e3','2'],['e3','3']])
        >>> H = hnx.Hypergraph(arr, column_names=['col1','col2'])


    Edge and Node Properties
    ------------------------
    Properties specific to a single edge or node are passed through the
    keywords: **edge_properties, node_properties, properties**.
    Properties may be passed as dataframes or dicts.
    The first column or index of the dataframe or keys of the dict keys
    correspond to the edge and/or node identifiers.
    If identifiers are shared among edges and nodes, or are distinct
    for edges and nodes, properties may be combined into a single
    object and passed to the **properties** keyword. For example:

    +-----------+-----------+---------------------------------------+
    |   id      |   weight  |   properties                          |
    +-----------+-----------+---------------------------------------+
    |   e1      |   5.0     |   {'type':'event'}                    |
    +-----------+-----------+---------------------------------------+
    |   e2      |   0.52    |   {"name":"owned_by"}                 |
    +-----------+-----------+---------------------------------------+
    |   ...     |   ...     |   {...}                               |
    +-----------+-----------+---------------------------------------+
    |   1       |   1.2     |   {'color':'red'}                     |
    +-----------+-----------+---------------------------------------+
    |   2       |   .003    |   {'name':'Fido','color':'brown'}     |
    +-----------+-----------+---------------------------------------+
    |   3       |   1.0     |    {}                                 |
    +-----------+-----------+---------------------------------------+

    A properties dictionary should have the format: ::

        dp = {id1 : {prop1:val1, prop2,val2,...}, id2 : ... }

    A properties dataframe may be used for nodes and edges sharing ids
    but differing in cell properties by adding a level index using 0
    for edges and 1 for nodes:

    +-----------+-----------+-----------+---------------------------+
    |  level    |   id      |   weight  |       properties          |
    +-----------+-----------+-----------+---------------------------+
    |   0       |   e1      |   5.0     |   {'type':'event'}        |
    +-----------+-----------+-----------+---------------------------+
    |   0       |   e2      |    0.52   |   {"name":"owned_by"}     |
    +-----------+-----------+-----------+---------------------------+
    |   ...     |   ...     |    ...    |          {...}            |
    +-----------+-----------+-----------+---------------------------+
    |   1       |   1.2     |   {'color':'red'}                     |
    +-----------+-----------+-----------+---------------------------+
    |   2       |   .003    |   {'name':'Fido','color':'brown'}     |
    +-----------+-----------+-----------+---------------------------+
    |   ...     |   ...     |    ...    |          {...}            |
    +-----------+-----------+-----------+---------------------------+



    Weights
    -------
    The default key for cell and object weights is "weight". The default value
    is 1. Weights may be assigned and/or a new default prescribed in the
    constructor using **cell_weight_col** and **cell_weights** for incidence pairs,
    and using **edge_weight_prop, node_weight_prop, weight_prop,
    default_edge_weight,** and **default_node_weight** for node and edge weights.

    """

    @warn_nwhy
    def __init__(
        self,
        setsystem: Optional[
            pd.DataFrame
            | np.ndarray
            | Mapping[T, Iterable[T]]
            | Iterable[Iterable[T]]
            | Mapping[T, Mapping[T, Mapping[str, Any]]]
        ] = None,
        edge_col: str | int = 0,
        node_col: str | int = 1,
        cell_weight_col: Optional[str | int] = "cell_weights",
        cell_weights: Sequence[float] | float = 1.0,
        cell_properties: Optional[
            Sequence[str | int] | Mapping[T, Mapping[T, Mapping[str, Any]]]
        ] = None,
        misc_cell_properties_col: Optional[str | int] = None,
        aggregateby: str | dict[str, str] = "first",
        edge_properties: Optional[pd.DataFrame | dict[T, dict[Any, Any]]] = None,
        node_properties: Optional[pd.DataFrame | dict[T, dict[Any, Any]]] = None,
        properties: Optional[
            pd.DataFrame | dict[T, dict[Any, Any]] | dict[T, dict[T, dict[Any, Any]]]
        ] = None,
        misc_properties_col: Optional[str | int] = None,
        edge_weight_prop_col: str | int = "weight",
        node_weight_prop_col: str | int = "weight",
        weight_prop_col: str | int = "weight",
        default_edge_weight: Optional[float | None] = None,
        default_node_weight: Optional[float | None] = None,
        default_weight: float = 1.0,
        name: Optional[str] = None,
        **kwargs,
    ):
        self.name = name or ""
        self.misc_cell_properties_col = misc_cell_properties = (
            misc_cell_properties_col or "cell_properties"
        )
        self.misc_properties_col = misc_properties_col = (
            misc_properties_col or "properties"
        )
        self.default_edge_weight = default_edge_weight = (
            default_edge_weight or default_weight
        )
        self.default_node_weight = default_node_weight = (
            default_node_weight or default_weight
        )
        ### cell properties

        if setsystem is None:  #### Empty Case
            self._edges = EntitySet({})
            self._nodes = EntitySet({})
            self._state_dict = {}

        else:  #### DataFrame case
            if isinstance(setsystem, pd.DataFrame):
                if isinstance(edge_col, int):
                    self._edge_col = edge_col = setsystem.columns[edge_col]
                    if isinstance(edge_col, int):
                        setsystem = setsystem.rename(columns={edge_col: "edges"})
                        self._edge_col = edge_col = "edges"
                else:
                    self._edge_col = edge_col

                if isinstance(node_col, int):
                    self._node_col = node_col = setsystem.columns[node_col]
                    if isinstance(node_col, int):
                        setsystem = setsystem.rename(columns={node_col: "nodes"})
                        self._node_col = node_col = "nodes"
                else:
                    self._node_col = node_col

                entity = setsystem.copy()

                if isinstance(cell_weight_col, int):
                    self._cell_weight_col = setsystem.columns[cell_weight_col]
                else:
                    self._cell_weight_col = cell_weight_col

                if cell_weight_col in entity:
                    entity = entity.fillna({cell_weight_col: cell_weights})
                else:
                    entity[cell_weight_col] = cell_weights

                if isinstance(cell_properties, Sequence):
                    cell_properties = [
                        c
                        for c in cell_properties
                        if not c in [edge_col, node_col, cell_weight_col]
                    ]
                    cols = [edge_col, node_col, cell_weight_col] + cell_properties
                    entity = entity[cols]
                elif isinstance(cell_properties, dict):
                    cp = []
                    for idx in entity.index:
                        edge, node = entity.iloc[idx][[edge_col, node_col]].values
                        cp.append(cell_properties[edge][node])
                    entity["cell_properties"] = cp

            else:  ### Cases Other than DataFrame
                self._edge_col = edge_col = edge_col or "edges"
                if node_col == 1:
                    self._node_col = node_col = "nodes"
                else:
                    self._node_col = node_col
                self._cell_weight_col = cell_weight_col

                if isinstance(setsystem, np.ndarray):
                    if setsystem.shape[1] != 2:
                        raise HyperNetXError("Numpy array must have exactly 2 columns.")
                    entity = pd.DataFrame(setsystem, columns=[edge_col, node_col])
                    entity[cell_weight_col] = cell_weights

                elif isinstance(setsystem, dict):
                    ## check if it is a dict of iterables or a nested dict. if the latter then pull
                    ## out the nested dicts as cell properties.
                    ## cell properties must be of the same type as setsystem

                    entity = pd.Series(setsystem).explode()
                    entity = pd.DataFrame(
                        {edge_col: entity.index.to_list(), node_col: entity.values}
                    )

                    if dict_depth(setsystem) > 2:
                        cell_props = dict(setsystem)
                        if isinstance(cell_properties, dict):
                            ## if setsystem is a dict then cell properties must be a dict
                            cell_properties = merge_nested_dicts(
                                cell_props, cell_properties
                            )
                        else:
                            cell_properties = cell_props

                        df = setsystem
                        cp = []
                        wt = []
                        for idx in entity.index:
                            edge, node = entity.values[idx][[0, 1]]
                            wt.append(df[edge][node].get(cell_weight_col, cell_weights))
                            cp.append(df[edge][node])
                        entity[self._cell_weight_col] = wt
                        entity["cell_properties"] = cp

                    else:
                        entity[self._cell_weight_col] = cell_weights

                elif isinstance(setsystem, Iterable):
                    entity = pd.Series(setsystem).explode()
                    entity = pd.DataFrame(
                        {edge_col: entity.index.to_list(), node_col: entity.values}
                    )
                    entity["cell_weights"] = cell_weights

                else:
                    raise HyperNetXError(
                        "setsystem is not supported or is in the wrong format."
                    )

            def props2dict(df=None):
                if df is None:
                    return {}
                elif isinstance(df, pd.DataFrame):
                    return df.set_index(df.columns[0]).to_dict(orient="index")
                else:
                    return dict(df)

            if properties is None:
                if edge_properties is not None or node_properties is not None:
                    if edge_properties is not None:
                        edge_properties = props2dict(edge_properties)
                        for e in entity[edge_col].unique():
                            if not e in edge_properties:
                                edge_properties[e] = {}
                        for v in edge_properties.values():
                            v.setdefault(edge_weight_prop_col, default_edge_weight)
                    else:
                        edge_properties = {}
                    if node_properties is not None:
                        node_properties = props2dict(node_properties)
                        for nd in entity[node_col].unique():
                            if not nd in node_properties:
                                node_properties[nd] = {}
                        for v in node_properties.values():
                            v.setdefault(node_weight_prop_col, default_node_weight)
                    else:
                        node_properties = {}
                    properties = {0: edge_properties, 1: node_properties}
            else:
                if isinstance(properties, pd.DataFrame):
                    if weight_prop_col in properties.columns:
                        properties = properties.fillna(
                            {weight_prop_col: default_weight}
                        )
                    elif misc_properties_col in properties.columns:
                        for idx in properties.index:
                            if not isinstance(
                                properties[misc_properties_col][idx], dict
                            ):
                                properties[misc_properties_col][idx] = {
                                    weight_prop_col: default_weight
                                }
                            else:
                                properties[misc_properties_col][idx].setdefault(
                                    weight_prop_col, default_weight
                                )
                    else:
                        properties[weight_prop_col] = default_weight
                if isinstance(properties, dict):
                    if dict_depth(properties) <= 2:
                        properties = pd.DataFrame(
                            [
                                {"id": k, misc_properties_col: v}
                                for k, v in properties.items()
                            ]
                        )
                        for idx in properties.index:
                            if isinstance(properties[misc_properties_col][idx], dict):
                                properties[misc_properties_col][idx].setdefault(
                                    weight_prop_col, default_weight
                                )
                            else:
                                properties[misc_properties_col][idx] = {
                                    weight_prop_col: default_weight
                                }
                    elif set(properties.keys()) == {0, 1}:
                        edge_properties = properties[0]
                        for e in entity[edge_col].unique():
                            if not e in edge_properties:
                                edge_properties[e] = {
                                    edge_weight_prop_col: default_edge_weight
                                }
                            else:
                                edge_properties[e].setdefault(
                                    edge_weight_prop_col, default_edge_weight
                                )
                        node_properties = properties[1]
                        for nd in entity[node_col].unique():
                            if not nd in node_properties:
                                node_properties[nd] = {
                                    node_weight_prop_col: default_node_weight
                                }
                            else:
                                node_properties[nd].setdefault(
                                    node_weight_prop_col, default_node_weight
                                )
                        for idx in properties.index:
                            if not isinstance(
                                properties[misc_properties_col][idx], dict
                            ):
                                properties[misc_properties_col][idx] = {
                                    weight_prop_col: default_weight
                                }
                            else:
                                properties[misc_properties_col][idx].setdefault(
                                    weight_prop_col, default_weight
                                )

            self.E = EntitySet(
                entity=entity,
                level1=edge_col,
                level2=node_col,
                weight_col=cell_weight_col,
                weights=cell_weights,
                cell_properties=cell_properties,
                misc_cell_props_col=misc_cell_properties_col or "cell_properties",
                aggregateby=aggregateby or "sum",
                properties=properties,
                misc_props_col=misc_properties_col,
            )

            self._edges = self.E
            self._nodes = self.E.restrict_to_levels([1])
            self._data_cols = data_cols = [self._edge_col, self._node_col]

            self._dataframe = self.E.cell_properties
            if self._dataframe is not None:
                self._dataframe = self._dataframe.reset_index()
                self._dataframe[data_cols] = self._dataframe[data_cols].astype(
                    "category"
                )
                self._set_default_state()

            self.__dict__.update(locals())

    @property
    def edges(self):
        """
        Object associated with self._edges.

        Returns
        -------
        EntitySet
        """
        return self._edges

    @property
    def nodes(self):
        """
        Object associated with self._nodes.

        Returns
        -------
        EntitySet
        """
        return self._nodes

    @property
    def dataframe(self):
        """Returns dataframe of incidence pairs and their properties.

        Returns
        -------
        pd.DataFrame
        """
        return self._dataframe

    @property
    def properties(self):
        """Returns dataframe of edge and node properties.

        Returns
        -------
        pd.DataFrame
        """
        return self.E.properties

    @property
    def edge_props(self):
        """Dataframe of edge properties
        indexed on edge ids

        Returns
        -------
        pd.DataFrame
        """
        return self.E.properties.loc[0]

    @property
    def node_props(self):
        """Dataframe of node properties
        indexed on node ids

        Returns
        -------
        pd.DataFrame
        """
        return self.E.properties.loc[1]

    @property
    def incidence_dict(self):
        """
        Dictionary keyed by edge uids with values the uids of nodes in each
        edge

        Returns
        -------
        dict

        """
        return self.E.incidence_dict

    @property
    def shape(self):
        """
        (number of nodes, number of edges)

        Returns
        -------
        tuple

        """
        return len(self._nodes.elements), len(self._edges.elements)

    def __str__(self):
        """
        String representation of hypergraph

        Returns
        -------
        str

        """
        return f"{self.name}, <class 'hypernetx.classes.hypergraph.Hypergraph'>"

    def __repr__(self):
        """
        String representation of hypergraph

        Returns
        -------
        str

        """
        return f"{self.name}, hypernetx.classes.hypergraph.Hypergraph"

    def __len__(self):
        """
        Number of nodes

        Returns
        -------
        int

        """
        return len(self._nodes)

    def __iter__(self):
        """
        Iterate over the nodes of the hypergraph

        Returns
        -------
        dict_keyiterator

        """
        return iter(self.nodes)

    def __contains__(self, item):
        """
        Returns boolean indicating if item is in self.nodes

        Parameters
        ----------
        item : hashable or EntitySet

        """
        return item in self.nodes

    def __getitem__(self, node):
        """
        Returns the neighbors of node

        Parameters
        ----------
        node : EntitySet or hashable
            If hashable, then must be uid of node in hypergraph

        Returns
        -------
        neighbors(node) : iterator

        """
        return self.neighbors(node)

    def get_cell_properties(
        self, edge: str, node: str, prop_name: Optional[str] = None
    ) -> Any | dict[str, Any]:
        """Get cell properties on a specified edge and node

        Parameters
        ----------
        edge : str
            edgeid
        node : str
            nodeid
        prop_name : str, optional
            name of a cell property; if None, all cell properties will be returned

        Returns
        -------
        : int or str or dict of {str: any}
            cell property value if `prop_name` is provided, otherwise ``dict`` of all
            cell properties and values
        """
        if prop_name is None:
            return self.edges.get_cell_properties(edge, node)

        return self.edges.get_cell_property(edge, node, prop_name)

    def get_properties(self, id, level=None, prop_name=None):
        """Returns an object's specific property or all properties

        Parameters
        ----------
        id : hashable
            edge or node id
        level : int | None , optional, default = None
            if separate edge and node properties then enter 0 for edges
            and 1 for nodes.
        prop_name : str | None, optional, default = None
            if None then all properties associated with the object will  be
            returned.

        Returns
        -------
        : str or dict
            single property or dictionary of properties
        """
        if prop_name == None:
            return self.E.get_properties(id, level=level)
        else:
            return self.E.get_property(id, prop_name, level=level)

    @warn_nwhy
    def get_linegraph(self, s=1, edges=True):
        """
        Creates an ::term::s-linegraph for the Hypergraph.
        If edges=True (default)then the edges will be the vertices of the line
        graph. Two vertices are connected by an s-line-graph edge if the
        corresponding hypergraph edges intersect in at least s hypergraph nodes.
        If edges=False, the hypergraph nodes will be the vertices of the line
        graph. Two vertices are connected if the nodes they correspond to share
        at least s incident hyper edges.

        Parameters
        ----------
        s : int
            The width of the connections.
        edges : bool, optional, default = True
            Determine if edges or nodes will be the vertices in the linegraph.

        Returns
        -------
        nx.Graph
            A NetworkX graph.
        """
        d = self._state_dict
        key = "sedgelg" if edges else "snodelg"
        if s in d[key]:
            return d[key][s]

        if edges:
            A, Amap = self.edge_adjacency_matrix(s=s, index=True)
            Amaplst = [(k, self.edge_props.loc[k].to_dict()) for k in Amap]
        else:
            A, Amap = self.adjacency_matrix(s=s, index=True)
            Amaplst = [(k, self.node_props.loc[k].to_dict()) for k in Amap]

        ### TODO: add key function to compute weights lambda x,y : funcval

        A = np.array(np.nonzero(A))
        e1 = np.array([Amap[idx] for idx in A[0]])
        e2 = np.array([Amap[idx] for idx in A[1]])
        A = np.array([e1, e2]).T
        g = nx.Graph()
        g.add_edges_from(A)
        g.add_nodes_from(Amaplst)
        d[key][s] = g
        return g

    def set_state(self, **kwargs):
        """
        Allow state_dict updates from outside of class. Use with caution.

        Parameters
        ----------
        **kwargs
            key=value pairs to save in state dictionary
        """
        self._state_dict.update(kwargs)

    def _set_default_state(self):
        """Populate state_dict with default values"""
        self._state_dict = {}

        self._state_dict["dataframe"] = df = self.dataframe
        self._state_dict["labels"] = {
            "edges": np.array(df[self._edge_col].cat.categories),
            "nodes": np.array(df[self._node_col].cat.categories),
        }
        self._state_dict["data"] = np.array(
            [df[self._edge_col].cat.codes, df[self._node_col].cat.codes], dtype=int
        ).T
        self._state_dict["snodelg"] = dict()  ### s: nx.graph
        self._state_dict["sedgelg"] = dict()
        self._state_dict["neighbors"] = defaultdict(dict)  ### s: {node: neighbors}
        self._state_dict["edge_neighbors"] = defaultdict(
            dict
        )  ### s: {edge: edge_neighbors}
        self._state_dict["adjacency_matrix"] = dict()  ### s: scipy.sparse.csr_matrix
        self._state_dict["edge_adjacency_matrix"] = dict()

    def edge_size_dist(self):
        """
        Returns the size for each edge

        Returns
        -------
        np.array

        """

        if "edge_size_dist" not in self._state_dict:
            dist = np.array(np.sum(self.incidence_matrix(), axis=0))[0].tolist()
            self.set_state(edge_size_dist=dist)
            return dist
        else:
            return self._state_dict["edge_size_dist"]

    def degree(self, node, s=1, max_size=None):
        """
        The number of edges of size s that contain node.

        Parameters
        ----------
        node : hashable
            identifier for the node.
        s : positive integer, optional, default 1
            smallest size of edge to consider in degree
        max_size : positive integer or None, optional, default = None
            largest size of edge to consider in degree

        Returns
        -------
         : int

        """
        if s == 1 and max_size == None:
            return len(self.E.memberships[node])
        else:
            memberships = set()
            for edge in self.E.memberships[node]:
                size = len(self.edges[edge])
                if size >= s and (max_size is None or size <= max_size):
                    memberships.add(edge)

            return len(memberships)

    def size(self, edge, nodeset=None):
        """
        The number of nodes in nodeset that belong to edge.
        If nodeset is None then returns the size of edge

        Parameters
        ----------
        edge : hashable
            The uid of an edge in the hypergraph

        Returns
        -------
        size : int

        """
        if nodeset is not None:
            return len(set(nodeset).intersection(set(self.edges[edge])))

        return len(self.edges[edge])

    def number_of_nodes(self, nodeset=None):
        """
        The number of nodes in nodeset belonging to hypergraph.

        Parameters
        ----------
        nodeset : an interable of Entities, optional, default = None
            If None, then return the number of nodes in hypergraph.

        Returns
        -------
        number_of_nodes : int

        """
        if nodeset is not None:
            return len([n for n in self.nodes if n in nodeset])

        return len(self.nodes)

    def number_of_edges(self, edgeset=None):
        """
        The number of edges in edgeset belonging to hypergraph.

        Parameters
        ----------
        edgeset : an iterable of Entities, optional, default = None
            If None, then return the number of edges in hypergraph.

        Returns
        -------
        number_of_edges : int
        """
        if edgeset:
            return len([e for e in self.edges if e in edgeset])

        return len(self.edges)

    def order(self):
        """
        The number of nodes in hypergraph.

        Returns
        -------
        order : int
        """
        return len(self.nodes)

    def dim(self, edge):
        """
        Same as size(edge)-1.
        """
        return self.size(edge) - 1

    def neighbors(self, node, s=1):
        """
        The nodes in hypergraph which share s edge(s) with node.

        Parameters
        ----------
        node : hashable or EntitySet
            uid for a node in hypergraph or the node Entity

        s : int, list, optional, default = 1
            Minimum number of edges shared by neighbors with node.

        Returns
        -------
        neighbors : list
            s-neighbors share at least s edges in the hypergraph

        """
        if node not in self.nodes:
            print(f"{node} is not in hypergraph {self.name}.")
            return None
        if node in self._state_dict["neighbors"][s]:
            return self._state_dict["neighbors"][s][node]
        else:
            M = self.incidence_matrix()
            rdx = self._state_dict["labels"]["nodes"]
            jdx = np.where(rdx == node)
            idx = (M[jdx].dot(M.T) >= s) * 1
            idx = np.nonzero(idx)[1]
            neighbors = list(rdx[idx])
            if len(neighbors) > 0:
                neighbors.remove(node)
                self._state_dict["neighbors"][s][node] = neighbors
            else:
                self._state_dict["neighbors"][s][node] = []
        return neighbors

    def edge_neighbors(self, edge, s=1):
        """
        The edges in hypergraph which share s nodes(s) with edge.

        Parameters
        ----------
        edge : hashable or EntitySet
            uid for a edge in hypergraph or the edge Entity

        s : int, list, optional, default = 1
            Minimum number of nodes shared by neighbors edge node.

        Returns
        -------
         : list
            List of edge neighbors

        """

        if edge not in self.edges:
            print(f"Edge is not in hypergraph {self.name}.")
            return None
        if edge in self._state_dict["edge_neighbors"][s]:
            return self._state_dict["edge_neighbors"][s][edge]
        else:
            M = self.incidence_matrix()
            cdx = self._state_dict["labels"]["edges"]
            jdx = np.where(cdx == edge)
            idx = (M.T[jdx].dot(M) >= s) * 1
            idx = np.nonzero(idx)[1]
            edge_neighbors = list(cdx[idx])
            if len(edge_neighbors) > 0:
                edge_neighbors.remove(edge)
                self._state_dict["edge_neighbors"][s][edge] = edge_neighbors
            else:
                self._state_dict["edge_neighbors"][s][edge] = []
            return edge_neighbors

    def incidence_matrix(self, weights=False, index=False):
        """
        An incidence matrix for the hypergraph indexed by nodes x edges.

        Parameters
        ----------
        weights : bool, default =False
            If False all nonzero entries are 1.
            If True and self.static all nonzero entries are filled by
            self.edges.cell_weights dictionary values.

        index : boolean, optional, default = False
            If True return will include a dictionary of node uid : row number
            and edge uid : column number

        Returns
        -------
        incidence_matrix : scipy.sparse.csr.csr_matrix or np.ndarray

        row_index : list
            index of node ids for rows

        col_index : list
            index of edge ids for columns

        """
        sdkey = "incidence_matrix"
        if weights:
            sdkey = "weighted_" + sdkey

        if sdkey in self._state_dict:
            M = self._state_dict[sdkey]
        else:
            df = self.dataframe
            data_cols = [self._node_col, self._edge_col]
            if weights == True:
                data = df[self._cell_weight_col].values
                M = csr_matrix(
                    (data, tuple(np.array(df[col].cat.codes) for col in data_cols))
                )
            else:
                M = csr_matrix(
                    (
                        [1] * len(df),
                        tuple(np.array(df[col].cat.codes) for col in data_cols),
                    )
                )
            self._state_dict[sdkey] = M

        if index == True:
            rdx = self.dataframe[self._node_col].cat.categories
            cdx = self.dataframe[self._edge_col].cat.categories

            return M, rdx, cdx
        else:
            return M

    def adjacency_matrix(self, s=1, index=False, remove_empty_rows=False):
        """
        The :term:`s-adjacency matrix` for the hypergraph.

        Parameters
        ----------
        s : int, optional, default = 1

        index: boolean, optional, default = False
            if True, will return the index of ids for rows and columns

        remove_empty_rows: boolean, optional, default = False

        Returns
        -------
        adjacency_matrix : scipy.sparse.csr.csr_matrix

        node_index : list
            index of ids for rows and columns

        """
        try:
            A = self._state_dict["adjacency_matrix"][s]
        except:
            M = self.incidence_matrix()
            A = M @ (M.T)
            A.setdiag(0)
            A = (A >= s) * 1
            self._state_dict["adjacency_matrix"][s] = A
        if index == True:
            return A, self._state_dict["labels"]["nodes"]
        else:
            return A

    def edge_adjacency_matrix(self, s=1, index=False):
        """
        The :term:`s-adjacency matrix` for the dual hypergraph.

        Parameters
        ----------
        s : int, optional, default 1

        index: boolean, optional, default = False
            if True, will return the index of ids for rows and columns

        Returns
        -------
        edge_adjacency_matrix : scipy.sparse.csr.csr_matrix

        edge_index : list
            index of ids for rows and columns

        Notes
        -----
        This is also the adjacency matrix for the line graph.
        Two edges are s-adjacent if they share at least s nodes.
        If remove_zeros is True will return the auxillary matrix

        """
        try:
            A = self._state_dict["edge_adjacency_matrix"][s]
        except:
            M = self.incidence_matrix()
            A = (M.T) @ (M)
            A.setdiag(0)
            A = (A >= s) * 1
            self._state_dict["edge_adjacency_matrix"][s] = A
        if index == True:
            return A, self._state_dict["labels"]["edges"]
        else:
            return A

    def auxiliary_matrix(self, s=1, node=True, index=False):
        """
        The unweighted :term:`s-edge or node auxiliary matrix` for hypergraph

        Parameters
        ----------
        s : int, optional, default = 1
        node : bool, optional, default = True
            whether to return based on node or edge adjacencies

        Returns
        -------
        auxiliary_matrix : scipy.sparse.csr.csr_matrix
            Node/Edge adjacency matrix with empty rows and columns
            removed
        index : np.array
            row and column index of userids

        """
        if node == True:
            A, Amap = self.adjacency_matrix(s, index=True)
        else:
            A, Amap = self.edge_adjacency_matrix(s, index=True)

        idx = np.nonzero(np.sum(A, axis=1))[0]
        if len(idx) < A.shape[0]:
            B = A[idx][:, idx]
        else:
            B = A
        if index:
            return B, Amap[idx]
        else:
            return B

    def bipartite(self):
        """
        Constructs the networkX bipartite graph associated to hypergraph.

        Returns
        -------
        bipartite : nx.Graph()

        Notes
        -----
        Creates a bipartite networkx graph from hypergraph.
        The nodes and (hyper)edges of hypergraph become the nodes of bipartite
        graph. For every (hyper)edge e in the hypergraph and node n in e there
        is an edge (n,e) in the graph.

        """
        B = nx.Graph()
        nodes = self._state_dict["labels"]["nodes"]
        edges = self._state_dict["labels"]["edges"]
        B.add_nodes_from(self.edges, bipartite=0)
        B.add_nodes_from(self.nodes, bipartite=1)
        B.add_edges_from([(v, e) for e in self.edges for v in self.edges[e]])
        return B

    def dual(self, name=None, switch_names=True):
        """
        Constructs a new hypergraph with roles of edges and nodes of hypergraph
        reversed.

        Parameters
        ----------
        name : hashable, optional

        switch_names : bool, optional, default = True
            reverses edge_col and node_col names
            unless edge_col = 'edges' and node_col = 'nodes'

        Returns
        -------
        : hypergraph

        """
        dfp = deepcopy(self.edges.properties)
        dfp = dfp.reset_index()
        dfp.level = dfp.level.apply(lambda x: 1 * (x == 0))
        dfp = dfp.set_index(["level", "id"])

        edge, node, wt = self._edge_col, self._node_col, self._cell_weight_col
        df = deepcopy(self.dataframe)
        cprops = [col for col in df.columns if not col in [edge, node, wt]]

        df[[edge, node]] = df[[node, edge]]
        if switch_names == True and not (
            self._edge_col == "edges" and self._node_col == "nodes"
        ):
            # if switch_names == False or (self._edge_col == 'edges' and self._node_col == 'nodes'):
            df = df.rename(columns={edge: self._node_col, node: self._edge_col})
            node = self._edge_col
            edge = self._node_col

        return Hypergraph(
            df,
            edge_col=edge,
            node_col=node,
            cell_weight_col=wt,
            cell_properties=cprops,
            properties=dfp,
            name=name,
        )

    def collapse_edges(
        self,
        name=None,
        return_equivalence_classes=False,
        use_reps=None,
        return_counts=None,
    ):
        """
        Constructs a new hypergraph gotten by identifying edges containing the
        same nodes

        Parameters
        ----------
        name : hashable, optional, default = None

        return_equivalence_classes: boolean, optional, default = False
            Returns a dictionary of edge equivalence classes keyed by frozen
            sets of nodes

        Returns
        -------
        new hypergraph : Hypergraph
            Equivalent edges are collapsed to a single edge named by a
            representative of the equivalent edges followed by a colon and the
            number of edges it represents.

        equivalence_classes : dict
            A dictionary keyed by representative edge names with values equal
            to the edges in its equivalence class

        Notes
        -----
        Two edges are identified if their respective elements are the same.
        Using this as an equivalence relation, the uids of the edges are
        partitioned into equivalence classes.

        A single edge from the collapsed edges followed by a colon and the
        number of elements in its equivalence class as uid for the new edge


        """
        if use_reps is not None or return_counts is not None:
            msg = """
            use_reps ane return_counts are no longer supported keyword
            arguments and will throw an error in the next release.
            collapsed hypergraph automatically names collapsed objects by a
            string "rep:count"
            """
            warnings.warn(msg, DeprecationWarning)

        temp = self.edges.collapse_identical_elements(
            return_equivalence_classes=return_equivalence_classes
        )

        if return_equivalence_classes:
            return Hypergraph(temp[0].incidence_dict, name), temp[1]

        return Hypergraph(temp.incidence_dict, name)

    def collapse_nodes(
        self,
        name=None,
        return_equivalence_classes=False,
        use_reps=None,
        return_counts=None,
    ) -> Hypergraph:
        """
        Constructs a new hypergraph gotten by identifying nodes contained by
        the same edges

        Parameters
        ----------
        name: str, optional, default = None

        return_equivalence_classes: boolean, optional, default = False
            Returns a dictionary of node equivalence classes keyed by frozen
            sets of edges

        use_reps : boolean, optional, default = None
            [DEPRECATED; WILL BE REMOVED IN NEXT RELEASE] Choose a single element from the
            collapsed nodes as uid for the new node, otherwise uses a frozen
            set of the uids of nodes in the equivalence class. If use_reps is True the new nodes have uids given by a
            tuple of the rep and the count

        return_counts: boolean, optional, default = None
            [DEPRECATED; WILL BE REMOVED IN NEXT RELEASE]

        Returns
        -------
        new hypergraph : Hypergraph

        Notes
        -----
        Two nodes are identified if their respective memberships are the same.
        Using this as an equivalence relation, the uids of the nodes are
        partitioned into equivalence classes. A single member of the
        equivalence class is chosen to represent the class followed by the
        number of members of the class.

        Example
        -------

<<<<<<< HEAD
            >>> h = Hypergraph(EntitySet('example',elements=[EntitySet('E1', /
                                        ['a','b']),Entity('E2',['a','b'])]))
            >>> h.incidence_dict
            {'E1': {'a', 'b'}, 'E2': {'a', 'b'}}
=======
            >>> data = {'E1': ('a', 'b'), 'E2': ('a', 'b')}))
            >>> h = Hypergraph(data)
>>>>>>> 677895b0
            >>> h.collapse_nodes().incidence_dict
            {'E1': ['a: 2'], 'E2': ['a: 2']}
        """
        if use_reps is not None or return_counts is not None:
            msg = """
            use_reps and return_counts are no longer supported keyword arguments and will throw
            an error in the next release.
            collapsed hypergraph automatically names collapsed objects by a string "rep:count"
            """
            warnings.warn(msg, DeprecationWarning)

        temp = self.dual().edges.collapse_identical_elements(
            return_equivalence_classes=return_equivalence_classes
        )

        if return_equivalence_classes:
            return Hypergraph(temp[0].incidence_dict).dual(), temp[1]

        return Hypergraph(temp.incidence_dict, name).dual()

    def collapse_nodes_and_edges(
        self,
        name=None,
        return_equivalence_classes=False,
        use_reps=None,
        return_counts=None,
    ):
        """
        Returns a new hypergraph by collapsing nodes and edges.

        Parameters
        ----------

        name: str, optional, default = None

        return_equivalence_classes: boolean, optional, default = False
            Returns a dictionary of edge equivalence classes keyed by frozen
            sets of nodes

        use_reps: boolean, optional, default = None
            [DEPRECATED; WILL BE REMOVED IN NEXT RELEASE] Choose a single element from the collapsed elements as a
            representative. If use_reps is True, the new elements are keyed by a tuple of the
            rep and the count.

        return_counts: boolean, optional, default = None
            [DEPRECATED; WILL BE REMOVED IN NEXT RELEASE]

        Returns
        -------
        new hypergraph : Hypergraph

        Notes
        -----
        Collapses the Nodes and Edges of EntitySets. Two nodes(edges) are
        duplicates if their respective memberships(elements) are the same.
        Using this as an equivalence relation, the uids of the nodes(edges)
        are partitioned into equivalence classes. A single member of the
        equivalence class is chosen to represent the class followed by the
        number of members of the class.

        Example
        -------

<<<<<<< HEAD
            >>> h = Hypergraph(EntitySet('example',elements=[EntitySet('E1', /
                                           ['a','b']),Entity('E2',['a','b'])]))
=======
            >>> data = {'E1': ('a', 'b'), 'E2': ('a', 'b')}
            >>> h = Hypergraph(data)
>>>>>>> 677895b0
            >>> h.incidence_dict
            {'E1': ['a', 'b'], 'E2': ['a', 'b']}
            >>> h.collapse_nodes_and_edges().incidence_dict
            {'E1: 2': ['a: 2']}

        """
        if use_reps is not None or return_counts is not None:
            msg = """
            use_reps and return_counts are no longer supported keyword
            arguments and will throw an error in the next release.
            collapsed hypergraph automatically names collapsed objects by a
            string "rep:count"
            """
            warnings.warn(msg, DeprecationWarning)

        if return_equivalence_classes:
            temp, neq = self.collapse_nodes(
                name="temp", return_equivalence_classes=True
            )
            ntemp, eeq = temp.collapse_edges(name=name, return_equivalence_classes=True)
            return ntemp, neq, eeq

        temp = self.collapse_nodes(name="temp")
        return temp.collapse_edges(name=name)

    def restrict_to_nodes(self, nodes, name=None):
        """New hypergraph gotten by restricting to nodes

        Parameters
        ----------
        nodes : Iterable
            nodeids to restrict to

        Returns
        -------
        : hnx. Hypergraph

        """
        keys = set(self._state_dict["labels"]["nodes"]).difference(nodes)
        return self.remove(keys, level=1)

    def restrict_to_edges(self, edges, name=None):
        """New hypergraph gotten by restricting to edges

        Parameters
        ----------
        edges : Iterable
            edgeids to restrict to

        Returns
        -------
        hnx.Hypergraph

        """
        keys = set(self._state_dict["labels"]["edges"]).difference(edges)
        return self.remove(keys, level=0)

    def remove_edges(self, keys, name=None):
        return self.remove(keys, level=0, name=name)

    def remove_nodes(self, keys, name=None):
        return self.remove(keys, level=1, name=name)

    def remove(self, keys, level=None, name=None):
        """Creates a new hypergraph with nodes and/or edges indexed by keys
        removed. More efficient for creating a restricted hypergraph if the
        restricted set is greater than what is being removed.

        Parameters
        ----------
        keys : list | tuple | set | Hashable
            node and/or edge id(s) to restrict to
        level : None, optional
            Enter 0 to remove edges with ids in keys.
            Enter 1 to remove nodes with ids in keys.
            If None then all objects in nodes and edges with the id will
            be removed.
        name : str, optional
            Name of new hypergraph

        Returns
        -------
        : hnx.Hypergraph

        """
        rdfprop = self.properties.copy()
        rdf = self.dataframe.copy()
        if isinstance(keys, (list, tuple, set)):
            nkeys = keys
        elif isinstance(keys, Hashable):
            nkeys = list()
            nkeys.append(keys)
        else:
            raise TypeError("`keys` parameter must be list | tuple | set | Hashable")
        if level == 0:
            kdx = set(nkeys).intersection(set(self._state_dict["labels"]["edges"]))
            for k in kdx:
                rdfprop = rdfprop.drop((0, k))
            rdf = rdf.loc[~(rdf[self._edge_col].isin(kdx))]
        elif level == 1:
            kdx = set(nkeys).intersection(set(self._state_dict["labels"]["nodes"]))
            for k in kdx:
                rdfprop = rdfprop.drop((1, k))
            rdf = rdf.loc[~(rdf[self._node_col].isin(kdx))]
        else:
            rdfprop = rdfprop.reset_index()
            kdx = set(nkeys).intersection(rdfprop.id.unique())
            rdfprop = rdfprop.set_index("id")
            rdfprop = rdfprop.drop(index=kdx)
            rdf = rdf.loc[~(rdf[self._edge_col].isin(kdx))]
            rdf = rdf.loc[~(rdf[self._node_col].isin(kdx))]

        return Hypergraph(
            setsystem=rdf,
            edge_col=self._edge_col,
            node_col=self._node_col,
            cell_weight_col=self._cell_weight_col,
            misc_cell_properties_col=self.edges._misc_cell_props_col,
            properties=rdfprop,
            misc_properties_col=self.edges._misc_props_col,
            name=name,
        )

    def toplexes(self, name=None):
        """
        Returns a :term:`simple hypergraph` corresponding to self.

        Warning
        -------
        Collapsing is no longer supported inside the toplexes method. Instead
        generate a new collapsed hypergraph and compute the toplexes of the
        new hypergraph.

        Parameters
        ----------
        name: str, optional, default = None
        """

        thdict = {}
        for e in self.edges:
            thdict[e] = self.edges[e]

        tops = []
        for e in self.edges:
            flag = True
            old_tops = list(tops)
            for top in old_tops:
                if set(thdict[e]).issubset(thdict[top]):
                    flag = False
                    break

                if set(thdict[top]).issubset(thdict[e]):
                    tops.remove(top)
            if flag:
                tops += [e]
        return self.restrict_to_edges(tops, name=name)

    def is_connected(self, s=1, edges=False):
        """
        Determines if hypergraph is :term:`s-connected <s-connected,
        s-node-connected>`.

        Parameters
        ----------
        s: int, optional, default 1

        edges: boolean, optional, default = False
            If True, will determine if s-edge-connected.
            For s=1 s-edge-connected is the same as s-connected.

        Returns
        -------
        is_connected : boolean

        Notes
        -----

        A hypergraph is s node connected if for any two nodes v0,vn
        there exists a sequence of nodes v0,v1,v2,...,v(n-1),vn
        such that every consecutive pair of nodes v(i),v(i+1)
        share at least s edges.

        A hypergraph is s edge connected if for any two edges e0,en
        there exists a sequence of edges e0,e1,e2,...,e(n-1),en
        such that every consecutive pair of edges e(i),e(i+1)
        share at least s nodes.

        """

        g = self.get_linegraph(s=s, edges=edges)
        is_connected = None

        try:
            is_connected = nx.is_connected(g)
        except nx.NetworkXPointlessConcept:
            warnings.warn("Graph is null; ")
            is_connected = False

        return is_connected

    def singletons(self):
        """
        Returns a list of singleton edges. A singleton edge is an edge of
        size 1 with a node of degree 1.

        Returns
        -------
        singles : list
            A list of edge uids.
        """

        M, _, cdict = self.incidence_matrix(index=True)
        # which axis has fewest members? if 1 then columns
        idx = np.argmax(M.shape).tolist()
        # we add down the row index if there are fewer columns
        cols = M.sum(idx)
        singles = []
        # index along opposite axis with one entry each
        for c in np.nonzero((cols - 1 == 0))[(idx + 1) % 2]:
            # if the singleton entry in that column is also
            # singleton in its row find the entry
            if idx == 0:
                r = np.argmax(M.getcol(c))
                # and get its sum
                s = np.sum(M.getrow(r))
                # if this is also 1 then the entry in r,c represents a
                # singleton so we want to change that entry to 0 and
                # remove the row. this means we want to remove the
                # edge corresponding to c
                if s == 1:
                    singles.append(cdict[c])
            else:  # switch the role of r and c
                r = np.argmax(M.getrow(c))
                s = np.sum(M.getcol(r))
                if s == 1:
                    singles.append(cdict[r])
        return singles

    def remove_singletons(self, name=None):
        """
        Constructs clone of hypergraph with singleton edges removed.

        Returns
        -------
        new hypergraph : Hypergraph

        """
        singletons = self.singletons()
        if len(singletons) > len(self.edges):
            E = [e for e in self.edges if e not in singletons]
            return self.restrict_to_edges(E, name=name)
        else:
            return self.remove(singletons, level=0, name=name)

    def s_connected_components(self, s=1, edges=True, return_singletons=False):
        """
        Returns a generator for the :term:`s-edge-connected components
        <s-edge-connected component>`
        or the :term:`s-node-connected components <s-connected component,
        s-node-connected component>` of the hypergraph.

        Parameters
        ----------
        s : int, optional, default 1

        edges : boolean, optional, default = True
            If True will return edge components, if False will return node
            components
        return_singletons : bool, optional, default = False

        Notes
        -----
        If edges=True, this method returns the s-edge-connected components as
        lists of lists of edge uids.
        An s-edge-component has the property that for any two edges e1 and e2
        there is a sequence of edges starting with e1 and ending with e2
        such that pairwise adjacent edges in the sequence intersect in at least
        s nodes. If s=1 these are the path components of the hypergraph.

        If edges=False this method returns s-node-connected components.
        A list of sets of uids of the nodes which are s-walk connected.
        Two nodes v1 and v2 are s-walk-connected if there is a
        sequence of nodes starting with v1 and ending with v2 such that
        pairwise adjacent nodes in the sequence share s edges. If s=1 these
        are the path components of the hypergraph.

        Example
        -------
            >>> S = {'A':{1,2,3},'B':{2,3,4},'C':{5,6},'D':{6}}
            >>> H = Hypergraph(S)

            >>> list(H.s_components(edges=True))
            [{'C', 'D'}, {'A', 'B'}]
            >>> list(H.s_components(edges=False))
            [{1, 2, 3, 4}, {5, 6}]

        Yields
        ------
        s_connected_components : iterator
            Iterator returns sets of uids of the edges (or nodes) in the
            s-edge(node) components of hypergraph.

        """
        g = self.get_linegraph(s, edges=edges)
        for c in nx.connected_components(g):
            if not return_singletons and len(c) == 1:
                continue
            yield c

    def s_component_subgraphs(
        self, s=1, edges=True, return_singletons=False, name=None
    ):
        """

        Returns a generator for the induced subgraphs of s_connected
        components. Removes singletons unless return_singletons is set to True.
        Computed using s-linegraph generated either by the hypergraph
        (edges=True) or its dual (edges = False)

        Parameters
        ----------
        s : int, optional, default 1

        edges : boolean, optional, edges=False
            Determines if edge or node components are desired. Returns
            subgraphs equal to the hypergraph restricted to each set of
            nodes(edges) in the s-connected components or s-edge-connected
            components
        return_singletons : bool, optional

        Yields
        ------
        s_component_subgraphs : iterator
            Iterator returns subgraphs generated by the edges (or nodes) in the
            s-edge(node) components of hypergraph.

        """
        for idx, c in enumerate(
            self.s_components(s=s, edges=edges, return_singletons=return_singletons)
        ):
            if edges:
                yield self.restrict_to_edges(c, name=f"{name or self.name}:{idx}")
            else:
                yield self.restrict_to_nodes(c, name=f"{name or self.name}:{idx}")

    def s_components(self, s=1, edges=True, return_singletons=True):
        """
        Same as s_connected_components

        See Also
        --------
        s_connected_components
        """
        return self.s_connected_components(
            s=s, edges=edges, return_singletons=return_singletons
        )

    def connected_components(self, edges=False):
        """
        Same as :meth:`s_connected_components` with s=1, but nodes are returned
        by default. Return iterator.

        See Also
        --------
        s_connected_components
        """
        return self.s_connected_components(edges=edges, return_singletons=True)

    def connected_component_subgraphs(self, return_singletons=True, name=None):
        """
        Same as :meth:`s_component_subgraphs` with s=1. Returns iterator

        See Also
        --------
        s_component_subgraphs
        """
        return self.s_component_subgraphs(
            return_singletons=return_singletons, name=name
        )

    def components(self, edges=False):
        """
        Same as :meth:`s_connected_components` with s=1, but nodes are returned
        by default. Return iterator.

        See Also
        --------
        s_connected_components
        """
        return self.s_connected_components(s=1, edges=edges)

    def component_subgraphs(self, return_singletons=False, name=None):
        """
        Same as :meth:`s_components_subgraphs` with s=1. Returns iterator.

        See Also
        --------
        s_component_subgraphs
        """
        return self.s_component_subgraphs(
            return_singletons=return_singletons, name=name
        )

    def node_diameters(self, s=1):
        """
        Returns the node diameters of the connected components in hypergraph.

        Parameters
        ----------
        list of the diameters of the s-components and
        list of the s-component nodes
        """
        A, coldict = self.adjacency_matrix(s=s, index=True)
        G = nx.from_scipy_sparse_matrix(A)
        diams = []
        comps = []
        for c in nx.connected_components(G):
            diamc = nx.diameter(G.subgraph(c))
            temp = set()
            for e in c:
                temp.add(coldict[e])
            comps.append(temp)
            diams.append(diamc)
        loc = np.argmax(diams).tolist()
        return diams[loc], diams, comps

    def edge_diameters(self, s=1):
        """
        Returns the edge diameters of the s_edge_connected component subgraphs
        in hypergraph.

        Parameters
        ----------
        s : int, optional, default 1

        Returns
        -------
        maximum diameter : int

        list of diameters : list
            List of edge_diameters for s-edge component subgraphs in hypergraph

        list of component : list
            List of the edge uids in the s-edge component subgraphs.

        """
        A, coldict = self.edge_adjacency_matrix(s=s, index=True)
        G = nx.from_scipy_sparse_matrix(A)
        diams = []
        comps = []
        for c in nx.connected_components(G):
            diamc = nx.diameter(G.subgraph(c))
            temp = set()
            for e in c:
                temp.add(coldict[e])
            comps.append(temp)
            diams.append(diamc)
        loc = np.argmax(diams).tolist()
        return diams[loc], diams, comps

    def diameter(self, s=1):
        """
        Returns the length of the longest shortest s-walk between nodes in
        hypergraph

        Parameters
        ----------
        s : int, optional, default 1

        Returns
        -------
        diameter : int

        Raises
        ------
        HyperNetXError
            If hypergraph is not s-edge-connected

        Notes
        -----
        Two nodes are s-adjacent if they share s edges.
        Two nodes v_start and v_end are s-walk connected if there is a
        sequence of nodes v_start, v_1, v_2, ... v_n-1, v_end such that
        consecutive nodes are s-adjacent. If the graph is not connected,
        an error will be raised.

        """
        A = self.adjacency_matrix(s=s)
        G = nx.from_scipy_sparse_matrix(A)
        if nx.is_connected(G):
            return nx.diameter(G)

        raise HyperNetXError(f"Hypergraph is not s-connected. s={s}")

    def edge_diameter(self, s=1):
        """
        Returns the length of the longest shortest s-walk between edges in
        hypergraph

        Parameters
        ----------
        s : int, optional, default 1

        Return
        ------
        edge_diameter : int

        Raises
        ------
        HyperNetXError
            If hypergraph is not s-edge-connected

        Notes
        -----
        Two edges are s-adjacent if they share s nodes.
        Two nodes e_start and e_end are s-walk connected if there is a
        sequence of edges e_start, e_1, e_2, ... e_n-1, e_end such that
        consecutive edges are s-adjacent. If the graph is not connected, an
        error will be raised.

        """
        A = self.edge_adjacency_matrix(s=s)
        G = nx.from_scipy_sparse_matrix(A)
        if nx.is_connected(G):
            return nx.diameter(G)

        raise HyperNetXError(f"Hypergraph is not s-connected. s={s}")

    def distance(self, source, target, s=1):
        """
        Returns the shortest s-walk distance between two nodes in the
        hypergraph.

        Parameters
        ----------
        source : node.uid or node
            a node in the hypergraph

        target : node.uid or node
            a node in the hypergraph

        s : positive integer
            the number of edges

        Returns
        -------
        s-walk distance : int

        See Also
        --------
        edge_distance

        Notes
        -----
        The s-distance is the shortest s-walk length between the nodes.
        An s-walk between nodes is a sequence of nodes that pairwise share
        at least s edges. The length of the shortest s-walk is 1 less than
        the number of nodes in the path sequence.

        Uses the networkx shortest_path_length method on the graph
        generated by the s-adjacency matrix.

        """
        g = self.get_linegraph(s=s, edges=False)
        try:
            dist = nx.shortest_path_length(g, source, target)
        except (nx.NetworkXNoPath, nx.NodeNotFound):
            warnings.warn(f"No {s}-path between {source} and {target}")
            dist = np.inf

        return dist

    def edge_distance(self, source, target, s=1):
        """XX TODO: still need to return path and translate into user defined
        nodes and edges Returns the shortest s-walk distance between two edges
        in the hypergraph.

        Parameters
        ----------
        source : edge.uid or edge
            an edge in the hypergraph

        target : edge.uid or edge
            an edge in the hypergraph

        s : positive integer
            the number of intersections between pairwise consecutive edges

        TODO: add edge weights
        weight : None or string, optional, default = None
            if None then all edges have weight 1. If string then edge attribute
            string is used if available.


        Returns
        -------
        s- walk distance : the shortest s-walk edge distance
            A shortest s-walk is computed as a sequence of edges,
            the s-walk distance is the number of edges in the sequence
            minus 1. If no such path exists returns np.inf.

        See Also
        --------
        distance

        Notes
        -----
            The s-distance is the shortest s-walk length between the edges.
            An s-walk between edges is a sequence of edges such that
            consecutive pairwise edges intersect in at least s nodes. The
            length of the shortest s-walk is 1 less than the number of edges
            in the path sequence.

            Uses the networkx shortest_path_length method on the graph
            generated by the s-edge_adjacency matrix.

        """
        g = self.get_linegraph(s=s, edges=True)
        try:
            edge_dist = nx.shortest_path_length(g, source, target)
        except (nx.NetworkXNoPath, nx.NodeNotFound):
            warnings.warn(f"No {s}-path between {source} and {target}")
            edge_dist = np.inf

        return edge_dist

    def incidence_dataframe(
        self, sort_rows=False, sort_columns=False, cell_weights=True
    ):
        """
        Returns a pandas dataframe for hypergraph indexed by the nodes and
        with column headers given by the edge names.

        Parameters
        ----------
        sort_rows : bool, optional, default =True
            sort rows based on hashable node names
        sort_columns : bool, optional, default =True
            sort columns based on hashable edge names
        cell_weights : bool, optional, default =True

        """

        ## An entity dataframe is already an incidence dataframe.
        df = self.E.dataframe.pivot(
            index=self.E._data_cols[1],
            columns=self.E._data_cols[0],
            values=self.E._cell_weight_col,
        ).fillna(0)

        if sort_rows:
            df = df.sort_index("index")
        if sort_columns:
            df = df.sort_index("columns")
        if not cell_weights:
            df[df > 0] = 1

        return df

    @classmethod
    @warn_nwhy
    def from_bipartite(cls, B, set_names=("edges", "nodes"), name=None, **kwargs):
        """
        Static method creates a Hypergraph from a bipartite graph.

        Parameters
        ----------

        B: nx.Graph()
            A networkx bipartite graph. Each node in the graph has a property
            'bipartite' taking the value of 0 or 1 indicating a 2-coloring of
            the graph.

        set_names: iterable of length 2, optional, default = ['edges','nodes']
            Category names assigned to the graph nodes associated to each
            bipartite set

        name: hashable, optional

        Returns
        -------
         : Hypergraph

        Notes
        -----
        A partition for the nodes in a bipartite graph generates a hypergraph.

            >>> import networkx as nx
            >>> B = nx.Graph()
            >>> B.add_nodes_from([1, 2, 3, 4], bipartite=0)
            >>> B.add_nodes_from(['a', 'b', 'c'], bipartite=1)
            >>> B.add_edges_from([(1, 'a'), (1, 'b'), (2, 'b'), (2, 'c'), /
                (3, 'c'), (4, 'a')])
            >>> H = Hypergraph.from_bipartite(B)
            >>> H.nodes, H.edges
            # output: (EntitySet(_:Nodes,[1, 2, 3, 4],{}), /
            # EntitySet(_:Edges,['b', 'c', 'a'],{}))

        """

        edges = []
        nodes = []
        for n, d in B.nodes(data=True):
            if d["bipartite"] == 1:
                nodes.append(n)
            else:
                edges.append(n)

        if not bipartite.is_bipartite_node_set(B, nodes):
            raise HyperNetXError(
                "Error: Method requires a 2-coloring of a bipartite graph."
            )

        elist = []
        for e in list(B.edges):
            if e[0] in edges:
                elist.append([e[0], e[1]])
            else:
                elist.append([e[1], e[0]])
        df = pd.DataFrame(elist, columns=set_names)
        return Hypergraph(df, name=name, **kwargs)

    @classmethod
    def from_incidence_matrix(
        cls,
        M,
        node_names=None,
        edge_names=None,
        node_label="nodes",
        edge_label="edges",
        name=None,
        key=None,
        **kwargs,
    ):
        """
        Same as from_numpy_array.
        """
        return Hypergraph.from_numpy_array(
            M,
            node_names=node_names,
            edge_names=edge_names,
            node_label=node_label,
            edge_label=edge_label,
            name=name,
            key=key,
        )

    @classmethod
    @warn_nwhy
    def from_numpy_array(
        cls,
        M,
        node_names=None,
        edge_names=None,
        node_label="nodes",
        edge_label="edges",
        name=None,
        key=None,
        **kwargs,
    ):
        """
        Create a hypergraph from a real valued matrix represented as a 2 dimensionsl numpy array.
        The matrix is converted to a matrix of 0's and 1's so that any truthy cells are converted to 1's and
        all others to 0's.

        Parameters
        ----------
        M : real valued array-like object, 2 dimensions
            representing a real valued matrix with rows corresponding to nodes and columns to edges

        node_names : object, array-like, default=None
            List of node names must be the same length as M.shape[0].
            If None then the node names correspond to row indices with 'v' prepended.

        edge_names : object, array-like, default=None
            List of edge names must have the same length as M.shape[1].
            If None then the edge names correspond to column indices with 'e' prepended.

        name : hashable

        key : (optional) function
            boolean function to be evaluated on each cell of the array,
            must be applicable to numpy.array

        Returns
        -------
         : Hypergraph

        Note
        ----
        The constructor does not generate empty edges.
        All zero columns in M are removed and the names corresponding to these
        edges are discarded.


        """
        # Create names for nodes and edges
        # Validate the size of the node and edge arrays

        M = np.array(M)
        if len(M.shape) != 2:
            raise HyperNetXError("Input requires a 2 dimensional numpy array")
        # apply boolean key if available
        if key is not None:
            M = key(M)

        if node_names is not None:
            nodenames = np.array(node_names)
            if len(nodenames) != M.shape[0]:
                raise HyperNetXError(
                    "Number of node names does not match number of rows."
                )
        else:
            nodenames = np.array([f"v{idx}" for idx in range(M.shape[0])])

        if edge_names is not None:
            edgenames = np.array(edge_names)
            if len(edgenames) != M.shape[1]:
                raise HyperNetXError(
                    "Number of edge_names does not match number of columns."
                )
        else:
            edgenames = np.array([f"e{jdx}" for jdx in range(M.shape[1])])

        df = pd.DataFrame(M, columns=edgenames, index=nodenames)
        return Hypergraph.from_incidence_dataframe(df, name=name)

    @classmethod
    @warn_nwhy
    def from_incidence_dataframe(
        cls,
        df,
        columns=None,
        rows=None,
        edge_col: str = "edges",
        node_col: str = "nodes",
        name=None,
        fillna=0,
        transpose=False,
        transforms=[],
        key=None,
        return_only_dataframe=False,
        **kwargs,
    ):
        """
        Create a hypergraph from a Pandas Dataframe object, which has values equal
        to the incidence matrix of a hypergraph. Its index will identify the nodes
        and its columns will identify its edges.

        Parameters
        ----------
        df : Pandas.Dataframe
            a real valued dataframe with a single index

        columns : (optional) list, default = None
            restricts df to the columns with headers in this list.

        rows : (optional) list, default = None
            restricts df to the rows indexed by the elements in this list.

        name : (optional) string, default = None

        fillna : float, default = 0
            a real value to place in empty cell, all-zero columns will not
            generate an edge.

        transpose : (optional) bool, default = False
            option to transpose the dataframe, in this case df.Index will
            identify the edges and df.columns will identify the nodes, transpose is
            applied before transforms and key

        transforms : (optional) list, default = []
            optional list of transformations to apply to each column,
            of the dataframe using pd.DataFrame.apply().
            Transformations are applied in the order they are
            given (ex. abs). To apply transforms to rows or for additional
            functionality, consider transforming df using pandas.DataFrame
            methods prior to generating the hypergraph.

        key : (optional) function, default = None
            boolean function to be applied to dataframe. will be applied to
            entire dataframe.

        return_only_dataframe : (optional) bool, default = False
            to use the incidence_dataframe with cell_properties or properties, set this
            to true and use it as the setsystem in the Hypergraph constructor.

        See also
        --------
        from_numpy_array


        Returns
        -------
        : Hypergraph

        """

        if not isinstance(df, pd.DataFrame):
            raise HyperNetXError("Error: Input object must be a pandas dataframe.")

        if columns:
            df = df[columns]
        if rows:
            df = df.loc[rows]

        df = df.fillna(fillna)
        if transpose:
            df = df.transpose()

        for t in transforms:
            df = df.apply(t)
        if key:
            mat = key(df.values) * 1
        else:
            mat = df.values * 1

        cols = df.columns
        rows = df.index
        CM = coo_matrix(mat)
        c1 = CM.row
        c1 = [rows[c1[idx]] for idx in range(len(c1))]
        c2 = CM.col
        c2 = [cols[c2[idx]] for idx in range(len(c2))]
        c3 = CM.data

        dfnew = pd.DataFrame({edge_col: c2, node_col: c1, "cell_weights": c3})
        if return_only_dataframe == True:
            return dfnew
        else:
            return Hypergraph(
                dfnew,
                edge_col=edge_col,
                node_col=node_col,
                weights="cell_weights",
                name=None,
            )<|MERGE_RESOLUTION|>--- conflicted
+++ resolved
@@ -17,7 +17,7 @@
 from networkx.algorithms import bipartite
 from scipy.sparse import coo_matrix, csr_matrix
 
-from hypernetx.classes import EntitySet, EntitySet
+from hypernetx.classes import EntitySet
 from hypernetx.exception import HyperNetXError
 from hypernetx.utils.decorators import warn_nwhy
 from hypernetx.classes.helpers import merge_nested_dicts, dict_depth
@@ -328,6 +328,7 @@
         ### cell properties
 
         if setsystem is None:  #### Empty Case
+
             self._edges = EntitySet({})
             self._nodes = EntitySet({})
             self._state_dict = {}
@@ -1379,15 +1380,8 @@
         Example
         -------
 
-<<<<<<< HEAD
-            >>> h = Hypergraph(EntitySet('example',elements=[EntitySet('E1', /
-                                        ['a','b']),Entity('E2',['a','b'])]))
-            >>> h.incidence_dict
-            {'E1': {'a', 'b'}, 'E2': {'a', 'b'}}
-=======
             >>> data = {'E1': ('a', 'b'), 'E2': ('a', 'b')}))
             >>> h = Hypergraph(data)
->>>>>>> 677895b0
             >>> h.collapse_nodes().incidence_dict
             {'E1': ['a: 2'], 'E2': ['a: 2']}
         """
@@ -1451,13 +1445,8 @@
         Example
         -------
 
-<<<<<<< HEAD
-            >>> h = Hypergraph(EntitySet('example',elements=[EntitySet('E1', /
-                                           ['a','b']),Entity('E2',['a','b'])]))
-=======
             >>> data = {'E1': ('a', 'b'), 'E2': ('a', 'b')}
             >>> h = Hypergraph(data)
->>>>>>> 677895b0
             >>> h.incidence_dict
             {'E1': ['a', 'b'], 'E2': ['a', 'b']}
             >>> h.collapse_nodes_and_edges().incidence_dict
