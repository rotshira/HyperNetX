--- conflicted
+++ resolved
@@ -33,8 +33,10 @@
             ]
         )
 
-        # define edges
+        # list of iterables for setsystem param
         self.edges_list = [{a, c, k}, {a, e}, {a, k, t2, v}, {c, e}, {t1, t2}, {k, t2}]
+
+        # dict of dict for setsystem param
         self.edgedict = OrderedDict(
             [
                 (p, {a, c, k}),
@@ -45,43 +47,11 @@
                 (i, {k, t2}),
             ]
         )
+
+        # dataframe for setsystem param
         self.dataframe = create_dataframe(self.edgedict)
-<<<<<<< HEAD
-        # row corresponds to self.nodes (7)
-        # columns corresponds to self.edges (6)
-        self.incidence_matrix = scipy.sparse.csr_matrix(
-            [
-                [0, 0, 0, 1, 1, 1],
-                [0, 1, 0, 1, 0, 0],
-                [0, 1, 0, 0, 1, 0],
-                [1, 0, 0, 1, 0, 1],
-                [0, 0, 1, 0, 0, 0],
-                [1, 0, 1, 0, 0, 1],
-                [0, 0, 0, 0, 0, 1],
-            ]
-        )
-        self.s1_adjacency_matrx = scipy.sparse.csr_matrix(
-            [
-                [0, 1, 1, 1, 0, 1, 1],
-                [1, 0, 1, 1, 0, 0, 0],
-                [1, 1, 0, 0, 0, 0, 0],
-                [1, 1, 0, 0, 0, 1, 1],
-                [0, 0, 0, 0, 0, 1, 0],
-                [1, 0, 0, 1, 1, 0, 1],
-                [1, 0, 0, 1, 0, 1, 0],
-            ]
-        )
-        self.s1_edge_adjacency_matrx = scipy.sparse.csr_matrix(
-            [
-                [0, 0, 1, 1, 0, 1],
-                [0, 0, 0, 1, 1, 0],
-                [1, 0, 0, 0, 0, 1],
-                [1, 1, 0, 0, 1, 1],
-                [0, 1, 0, 1, 0, 1],
-                [1, 0, 1, 1, 1, 0],
-            ]
-        )
-=======
+
+        # np.ndarray for setsystem param
         np_data = [
             [p, a],
             [p, c],
@@ -101,7 +71,42 @@
         ]
         self.ndarray = np.array(np_data)
 
->>>>>>> 55e73212
+        # data for testing
+        # row corresponds to self.nodes (7)
+        # columns corresponds to self.edges (6)
+        self.incidence_matrix = scipy.sparse.csr_matrix(
+            [
+                [0, 0, 0, 1, 1, 1],
+                [0, 1, 0, 1, 0, 0],
+                [0, 1, 0, 0, 1, 0],
+                [1, 0, 0, 1, 0, 1],
+                [0, 0, 1, 0, 0, 0],
+                [1, 0, 1, 0, 0, 1],
+                [0, 0, 0, 0, 0, 1],
+            ]
+        )
+        self.s1_adjacency_matrx = scipy.sparse.csr_matrix(
+            [
+                [0, 1, 1, 1, 0, 1, 1],
+                [1, 0, 1, 1, 0, 0, 0],
+                [1, 1, 0, 0, 0, 0, 0],
+                [1, 1, 0, 0, 0, 1, 1],
+                [0, 0, 0, 0, 0, 1, 0],
+                [1, 0, 0, 1, 1, 0, 1],
+                [1, 0, 0, 1, 0, 1, 0],
+            ]
+        )
+        self.s1_edge_adjacency_matrx = scipy.sparse.csr_matrix(
+            [
+                [0, 0, 1, 1, 0, 1],
+                [0, 0, 0, 1, 1, 0],
+                [1, 0, 0, 0, 0, 1],
+                [1, 1, 0, 0, 1, 1],
+                [0, 1, 0, 1, 0, 1],
+                [1, 0, 1, 1, 1, 0],
+            ]
+        )
+
         # row = number of nodes = 6
         # columns = number of edges = 7
         self.arr = np.array(
