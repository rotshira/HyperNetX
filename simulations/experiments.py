"""
An implementation of the algorithms in:
"Distributed Algorithms for Matching in Hypergraphs", by Oussama Hanguir and Clifford Stein (2020), https://arxiv.org/abs/2009.09605v1
Programmer: Shira Rot, Niv
Date: 22.5.2024
"""

from hypernetx.classes.hypergraph import Hypergraph
import random
import time
import experiments_csv
import logging
from matplotlib import pyplot as plt
import seaborn as sns

from hypernetx.algorithms.matching_algorithms import (
    iterated_sampling,
    HEDCS_matching,
<<<<<<< HEAD
=======
    MemoryLimitExceededError,
    NonUniformHypergraphError,
    partition_hypergraph,
>>>>>>> 1a25284b
    greedy_matching,
    logger as matching_logger
)

# Initialize logging
logging.basicConfig(level=logging.INFO)
logger = logging.getLogger(__name__)

# matching_logger.setLevel(logging.DEBUG)

# Function to generate random d-uniform hypergraphs
def generate_random_hypergraph(n, d, m):
    edges = {f'e{i}': random.sample(range(1, n+1), d) for i in range(m)}
    return Hypergraph(edges)

def run_experiment(algorithm, n, d, m, s):
    hypergraph = generate_random_hypergraph(n, d, m)

    logger.info(f"Running {algorithm.__name__} with n={n}, d={d}, m={m}, s={s}")
    start_time = time.time()
    matching = algorithm(hypergraph, s)
    end_time = time.time()

    match_size = len(matching)
    run_time = end_time - start_time

    logger.info(f"Finished {algorithm.__name__} with match_size={match_size}, run_time={run_time:.4f} seconds")
    return {
        "algorithm": algorithm.__name__,
        "n": n,
        "d": d,
        "m": m,
        "s": s,
        "match_size": match_size,
        "run_time": run_time
    }

def define_experiment():
    experiment = experiments_csv.Experiment("results/", "hypergraph_matching.csv")
    experiment.logger.setLevel(logging.INFO)

    sizes = [100, 200, 400, 800, 1600]
    d = 3
    m = 100
    s = 10

    input_ranges = {
        "algorithm": [iterated_sampling, HEDCS_matching, greedy_matching],
        "n": sizes,
        "d": [d],
        "m": [m],
        "s": [15, 20]
    }
    experiment.run(run_experiment, input_ranges)

    return experiment


if __name__ == "__main__":
    experiment = define_experiment()

    # Draw results
    df = experiment.dataFrame

    sns.set(style="whitegrid")
    plt.figure(figsize=(14, 7))

    sns.lineplot(data=df, x="s", y="run_time", hue="algorithm", marker="o")
    plt.title("Running Time of Hypergraph Matching Algorithms")
    plt.xlabel("Number of Vertices (n)")
    plt.ylabel("Running Time (seconds)")
    plt.savefig("running_time_comparison.png")
    plt.show()

    plt.figure(figsize=(14, 7))
    sns.lineplot(data=df, x="s", y="match_size", hue="algorithm", marker="o")
    plt.title("Matching Size of Hypergraph Matching Algorithms")
    plt.xlabel("Number of Vertices (n)")
    plt.ylabel("Matching Size")
    plt.savefig("matching_size_comparison.png")
    plt.show()<|MERGE_RESOLUTION|>--- conflicted
+++ resolved
@@ -1,27 +1,23 @@
-"""
-An implementation of the algorithms in:
-"Distributed Algorithms for Matching in Hypergraphs", by Oussama Hanguir and Clifford Stein (2020), https://arxiv.org/abs/2009.09605v1
-Programmer: Shira Rot, Niv
-Date: 22.5.2024
-"""
-
+import numpy as np
+import hypernetx as hnx
 from hypernetx.classes.hypergraph import Hypergraph
+import math
 import random
 import time
 import experiments_csv
+import pandas as pd
 import logging
 from matplotlib import pyplot as plt
 import seaborn as sns
 
 from hypernetx.algorithms.matching_algorithms import (
+    maximal_matching,
+    sample_edges,
     iterated_sampling,
     HEDCS_matching,
-<<<<<<< HEAD
-=======
     MemoryLimitExceededError,
     NonUniformHypergraphError,
     partition_hypergraph,
->>>>>>> 1a25284b
     greedy_matching,
     logger as matching_logger
 )
@@ -79,7 +75,6 @@
 
     return experiment
 
-
 if __name__ == "__main__":
     experiment = define_experiment()
 
